import torch
import torch.nn as nn
from transformers import PreTrainedModel, PretrainedConfig
from .modeling_llama_kv import LlamaForCausalLM as KVLlamaForCausalLM
from .utils import *
from .kv_cache import initialize_past_key_values
from .medusa_choices import mc_sim_7b_63
from transformers import AutoTokenizer
import os
from huggingface_hub import hf_hub_download


class MedusaConfig(PretrainedConfig):
    """
    Configuration class for Medusa model.

    Args:
        medusa_num_heads (int, optional): Number of heads for the Medusa layer. Default is 2.
        medusa_num_layers (int, optional): Number of Medusa layers. Default is 1.
        base_model_name_or_path (str, optional): The name or path of the base model. Default is "lmsys/vicuna-7b-v1.3".
        **kwargs: Additional keyword arguments to be passed to the parent class constructor.
    """

    def __init__(
        self,
        medusa_num_heads=4,
        medusa_num_layers=1,
        base_model_name_or_path="lmsys/vicuna-7b-v1.3",
        **kwargs,
    ):
        super().__init__(**kwargs)
        self.medusa_num_heads = medusa_num_heads
        self.medusa_num_layers = medusa_num_layers
        self.base_model_name_or_path = base_model_name_or_path


class ResBlock(nn.Module):
    """
    A Residual Block module.

    This module performs a linear transformation followed by a SiLU activation,
    and then adds the result to the original input, creating a residual connection.

    Args:
        hidden_size (int): The size of the hidden layers in the block.
    """

    def __init__(self, hidden_size):
        super().__init__()
        self.linear = nn.Linear(hidden_size, hidden_size)
        # Initialize as an identity mapping
        torch.nn.init.zeros_(self.linear.weight)
        # Use SiLU activation to keep consistent with the Llama model
        self.act = nn.SiLU()

    def forward(self, x):
        """
        Forward pass of the ResBlock.

        Args:
            x (torch.Tensor): Input tensor.

        Returns:
            torch.Tensor: Output after the residual connection and activation.
        """
        return x + self.act(self.linear(x))


class MedusaModel(nn.Module):
    """The Medusa Language Model Head.

    This module creates a series of prediction heads (based on the 'medusa' parameter)
    on top of a given base model. Each head is composed of a sequence of residual blocks
    followed by a linear layer.
    """

    def __init__(
        self,
        base_model,
        medusa_num_heads=4,
        medusa_num_layers=1,
        base_model_name_or_path="lmsys/vicuna-7b-v1.3",
    ):
        """
        Args:
            base_model (nn.Module): The base language model to be used.
            medusa_num_heads (int, optional): Number of additional tokens to predict. Defaults to 3.
            medusa_num_layers (int, optional): Number of ResBlock layers for each Medusa head. Defaults to 0.
        """
        super().__init__()
        self.base_model = base_model
        self.config = base_model.config
        self.hidden_size = base_model.lm_head.weight.shape[-1]
        self.vocab_size = base_model.lm_head.weight.shape[0]
        self.medusa = medusa_num_heads
        self.medusa_num_layers = medusa_num_layers
        self.base_model_name_or_path = base_model_name_or_path
        self.tokenizer = AutoTokenizer.from_pretrained(self.base_model_name_or_path)
        # Create a list of Medusa heads
        self.medusa_head = nn.ModuleList(
            [
                nn.Sequential(
                    *([ResBlock(self.hidden_size)] * medusa_num_layers),
                    nn.Linear(self.hidden_size, self.vocab_size, bias=False),
                )
                for _ in range(medusa_num_heads)
            ]
        )

        # Ensure medusa_head's dtype and device align with the base_model
        self.medusa_head.to(self.base_model.dtype).to(self.base_model.device)

        for i in range(medusa_num_heads):
            # Initialize the weights of each medusa_head using the base model's weights
            self.medusa_head[i][-1].weight.data[:] = base_model.lm_head.weight.data[:]

    def get_tokenizer(self):
        """Get the tokenizer of the base model.

        Returns:
            Tokenizer: The tokenizer of the base model.
        """
        return self.tokenizer

    @classmethod
    def from_pretrained(
        cls,
        medusa_head_name_or_path,
<<<<<<< HEAD
        medusa_num_heads=None,
=======
        base_model=None,
>>>>>>> 8ce8fa9f
        **kwargs,
    ):
        """
        Args:
            medusa_head_name_or_path (str): Name or path of the Medusa head to load.
            **kwargs: Additional keyword arguments for loading the base model.

        Returns:
            MedusaModel: A MedusaModel instance loaded from the given path.
        """
        medusa_config = MedusaConfig.from_pretrained(medusa_head_name_or_path)
<<<<<<< HEAD
        if medusa_num_heads is not None:
            medusa_config.medusa_num_heads = medusa_num_heads
=======
        if base_model:
            print("Overriding base model as:", base_model)
            medusa_config.base_model_name_or_path = base_model
            
>>>>>>> 8ce8fa9f
        base_model = KVLlamaForCausalLM.from_pretrained(
            medusa_config.base_model_name_or_path, **kwargs
        )

        model = cls(
            base_model,
            medusa_config.medusa_num_heads,
            medusa_config.medusa_num_layers,
            medusa_config.base_model_name_or_path,
        )
        medusa_head_path = os.path.join(medusa_head_name_or_path, "medusa_lm_head.pt")
        if os.path.exists(medusa_head_path):
            filename = medusa_head_path
        else:
            filename = hf_hub_download(medusa_head_name_or_path, "medusa_lm_head.pt")
        medusa_head_state_dict = torch.load(filename, map_location=base_model.device)
        model.medusa_head.load_state_dict(medusa_head_state_dict, strict=False)

        return model

    def forward(
        self,
        input_ids=None,
        attention_mask=None,
        labels=None,
        past_key_values=None,
        output_orig=False,
        position_ids=None,
    ):
        """Forward pass of the MedusaModel.

        Args:
            input_ids (torch.Tensor, optional): Input token IDs.
            attention_mask (torch.Tensor, optional): Attention mask.
            labels (torch.Tensor, optional): Ground truth labels for loss computation.
            past_key_values (tuple, optional): Tuple containing past key and value states for attention.
            output_orig (bool, optional): Whether to also output predictions from the original LM head.
            position_ids (torch.Tensor, optional): Position IDs.

        Returns:
            torch.Tensor: A tensor containing predictions from all Medusa heads.
            (Optional) Original predictions from the base model's LM head.
        """
        with torch.inference_mode():
            # Pass input through the base model
            outputs = self.base_model.model(
                input_ids=input_ids,
                attention_mask=attention_mask,
                past_key_values=past_key_values,
                position_ids=position_ids,
            )
            if output_orig:
                orig = self.base_model.lm_head(outputs[0])
        # Clone the output hidden states
        hidden_states = outputs[0].clone()
        medusa_logits = []
        # TODO: Consider parallelizing this loop for efficiency?
        for i in range(self.medusa):
            medusa_logits.append(self.medusa_head[i](hidden_states))
        if output_orig:
            return torch.stack(medusa_logits, dim=0), outputs, orig
        return torch.stack(medusa_logits, dim=0)

    def medusa_generate(
        self,
        input_ids,
        attention_mask=None,
        temperature=0.0,
        max_steps=512,
        # The hyperparameters below are for the Medusa
        # top-1 prediciton for the next token, top-7 predictions for the next token, top-6 predictions for the next next token.
        medusa_choices=mc_sim_7b_63,
        posterior_threshold=0.09,  # threshold validation of Medusa output
        # another threshold hyperparameter, recommended to be sqrt(posterior_threshold)
        posterior_alpha=0.3,
    ):
        """
        Args:
            input_ids (torch.Tensor, optional): Input token IDs.
            attention_mask (torch.Tensor, optional): Attention mask.
            temperature (float, optional): Temperature for typical acceptance.
            medusa_choices (list, optional): A list of integers indicating the number of choices for each Medusa head.
            posterior_threshold (float, optional): Threshold for posterior validation.
            posterior_alpha (float, optional): Another threshold hyperparameter, recommended to be sqrt(posterior_threshold).
        Returns:
            torch.Tensor: Output token IDs.

        Warning: Only support batch size 1 for now!!
        """
        assert input_ids.shape[0] == 1, "Only support batch size 1 for now!!"
        # Avoid modifying the input_ids in-place
        input_ids = input_ids.clone()

        # Cache medusa buffers (the fixed patterns for tree attention)
        if hasattr(self, "medusa_choices") and self.medusa_choices == medusa_choices:
            # Load the cached medusa buffer
            medusa_buffers = self.medusa_buffers
        else:
            # Initialize the medusa buffer
            medusa_buffers = generate_medusa_buffers(
                medusa_choices, device=self.base_model.device
            )
        self.medusa_buffers = medusa_buffers
        self.medusa_choices = medusa_choices


        # Initialize the past key and value states
        if hasattr(self, "past_key_values"):
            past_key_values = self.past_key_values
            past_key_values_data = self.past_key_values_data
            current_length_data = self.current_length_data
            # Reset the past key and value states
            current_length_data.zero_()
        else:
            (
                past_key_values,
                past_key_values_data,
                current_length_data,
            ) = initialize_past_key_values(self.base_model)
            self.past_key_values = past_key_values
            self.past_key_values_data = past_key_values_data
            self.current_length_data = current_length_data

        input_len = input_ids.shape[1]

        reset_medusa_mode(self)
        # Initialize tree attention mask and process prefill tokens
        medusa_logits, logits = initialize_medusa(
            input_ids, self, medusa_buffers["medusa_attn_mask"], past_key_values
        )

        new_token = 0
        last_round_token = 0

        for idx in range(max_steps):
            # Generate candidates with topk predictions from Medusa heads
            candidates, tree_candidates = generate_candidates(
                medusa_logits,
                logits,
                medusa_buffers["tree_indices"],
                medusa_buffers["retrieve_indices"],
            )

            # Use tree attention to verify the candidates and get predictions
            medusa_logits, logits, outputs = tree_decoding(
                self,
                tree_candidates,
                past_key_values,
                medusa_buffers["medusa_position_ids"],
                input_ids,
                medusa_buffers["retrieve_indices"],
            )

            # Evaluate the posterior of the candidates to select the accepted candidate prefix
            best_candidate, accept_length = evaluate_posterior(
                logits, candidates, temperature, posterior_threshold, posterior_alpha
            )

            # Update the input_ids and logits
            input_ids, logits, medusa_logits, new_token = update_inference_inputs(
                input_ids,
                candidates,
                best_candidate,
                accept_length,
                medusa_buffers["retrieve_indices"],
                outputs,
                logits,
                medusa_logits,
                new_token,
                past_key_values_data,
                current_length_data,
            )

            yield {
                "text": self.tokenizer.decode(
                    input_ids[0, input_len:],
                    skip_special_tokens=True,
                    spaces_between_special_tokens=False,
                    clean_up_tokenization_spaces=True,
                )
            }

            if self.tokenizer.eos_token_id in input_ids[0, input_len:]:
                break<|MERGE_RESOLUTION|>--- conflicted
+++ resolved
@@ -126,11 +126,8 @@
     def from_pretrained(
         cls,
         medusa_head_name_or_path,
-<<<<<<< HEAD
         medusa_num_heads=None,
-=======
         base_model=None,
->>>>>>> 8ce8fa9f
         **kwargs,
     ):
         """
@@ -142,15 +139,13 @@
             MedusaModel: A MedusaModel instance loaded from the given path.
         """
         medusa_config = MedusaConfig.from_pretrained(medusa_head_name_or_path)
-<<<<<<< HEAD
         if medusa_num_heads is not None:
+            print("Overriding medusa_num_heads as:", medusa_num_heads)
             medusa_config.medusa_num_heads = medusa_num_heads
-=======
-        if base_model:
-            print("Overriding base model as:", base_model)
+        if base_model is not None:
+            print("Overriding base_model as:", base_model)
             medusa_config.base_model_name_or_path = base_model
             
->>>>>>> 8ce8fa9f
         base_model = KVLlamaForCausalLM.from_pretrained(
             medusa_config.base_model_name_or_path, **kwargs
         )
